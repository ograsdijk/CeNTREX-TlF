--- conflicted
+++ resolved
@@ -20,8 +20,6 @@
     return f"{val}"
 
 
-<<<<<<< HEAD
-=======
 def decompose(vector: npt.NDArray[np.complex128]) -> str:
     # Assuming self.vector is ordered as [X, Y, Z]
     x, y, z = vector
@@ -33,7 +31,6 @@
     return f"{x_str} X + {y_str} Y + {z_str} Z"
 
 
->>>>>>> 64b31bb4
 @dataclass
 class Polarization:
     vector: npt.NDArray[np.complex128]
@@ -45,39 +42,14 @@
     def __mul__(self, value: int | float | complex) -> Self:
         assert isinstance(value, (int, float, complex))
         vec_new = self.vector * value
-<<<<<<< HEAD
-        name_new = self._decompose(vec_new)
-        return self.__class__(vector=vec_new, name=name_new)
-=======
         new_name = decompose(vec_new)
         return self.__class__(vector=vec_new, name=new_name)
->>>>>>> 64b31bb4
 
     def __rmul__(self, value: int | float | complex) -> Self:
         return self.__mul__(value)
 
     def __add__(self, other: Self) -> Self:
         vec_new = self.vector + other.vector
-<<<<<<< HEAD
-        name_new = self._decompose(vec_new)
-        return self.__class__(vector=vec_new, name=name_new)
-
-    def normalize(self) -> Self:
-        vec_new = self.vector / np.linalg.norm(self.vector)
-        name_new = self._decompose(vec_new)
-        return self.__class__(vector=vec_new, name=name_new)
-
-    def _decompose(self, vector: npt.NDArray[np.complex128] | None) -> str:
-        if vector is None:
-            vector = self.vector
-        x, y, z = vector
-        x_str = format_value(x)
-        y_str = format_value(y)
-        z_str = format_value(z)
-
-        name = f"{x_str} X + {y_str} Y + {z_str} Z"
-        return name
-=======
         new_name = decompose(vec_new)
         return self.__class__(vector=vec_new, name=new_name)
 
@@ -85,7 +57,6 @@
         vec_new = self.vector / np.linalg.norm(self.vector)
         new_name = decompose(vec_new)
         return self.__class__(vector=vec_new, name=new_name)
->>>>>>> 64b31bb4
 
 
 polarization_X = Polarization(np.array([1, 0, 0], dtype=np.complex128), "X")
